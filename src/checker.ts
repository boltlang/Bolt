
// TODO support rigid vs free variables
//      https://www.reddit.com/r/haskell/comments/d4v83/comment/c0xmc3r/

import {
  ClassDeclaration,
  EnumDeclaration,
  Expression,
  ExprOperator,
  Identifier,
  IdentifierAlt,
  InstanceDeclaration,
  LetDeclaration,
  ModuleDeclaration,
  Pattern,
  ReferenceExpression,
  ReferenceTypeExpression,
  SourceFile,
  StructDeclaration,
  StructPattern,
  Syntax,
  SyntaxKind,
  TypeExpression,
} from "./cst";
import { Symkind } from "./scope"
import {
  describeType,
  BindingNotFoundDiagnostic,
  Diagnostics,
  FieldNotFoundDiagnostic,
  TypeMismatchDiagnostic,
  KindMismatchDiagnostic,
  ModuleNotFoundDiagnostic,
  TypeclassNotFoundDiagnostic,
  TypeclassDeclaredTwiceDiagnostic,
} from "./diagnostics";
<<<<<<< HEAD
import { assert, isDebug, assertNever, first, isEmpty, last, MultiMap, customInspectSymbol, InspectFn } from "./util";
import { Analyser } from "./analysis";
import { CustomInspectFunction, inspect, InspectOptions } from "util";
=======
import { assert, assertNever, first, isEmpty, last, MultiMap, toStringTag, InspectFn } from "./util";
import { Analyser } from "./analysis";
import { InspectOptions } from "util";
>>>>>>> 11bae0fe

const MAX_TYPE_ERROR_COUNT = 5;

export enum TypeKind {
  Arrow,
  Var,
  Con,
  Tuple,
  App,
  Nominal,
  Field,
  Nil,
  Absent,
  Present,
}

abstract class TypeBase {

  public abstract readonly kind: TypeKind;

  public next: Type = this as any;

  public constructor(
    public node: Syntax | null = null
  ) {

  }

  public static join(a: Type, b: Type): void {
    const keep = a.next;
    a.next = b;
    b.next = keep;
  }

  public abstract getTypeVars(): Iterable<TVar>;

  public abstract shallowClone(): Type;

  public abstract substitute(sub: TVSub): Type;

  public hasTypeVar(tv: TVar): boolean {
    for (const other of this.getTypeVars()) {
      if (tv.id === other.id) {
        return true;
      }
    }
    return false;
  }

  public [customInspectSymbol](depth: number, options: InspectOptions, inspect: InspectFn): string {
    return describeType(this as any);
  }

}

class TVar extends TypeBase {

  public readonly kind = TypeKind.Var;

  public context = new Set<ClassDeclaration>();

  public constructor(
    public id: number,
    public node: Syntax | null = null,
  ) {
    super();
  }

  public *getTypeVars(): Iterable<TVar> {
    yield this;
  }

  public shallowClone(): TVar {
    return new TVar(this.id, this.node);
  }

  public substitute(sub: TVSub): Type {
    const other = sub.get(this);
    return other === undefined
      ? this : other.substitute(sub);
  }

<<<<<<< HEAD
  public [customInspectSymbol](depth: number, options: InspectOptions, inspect: InspectFn): string {
=======
  public [toStringTag]() {
>>>>>>> 11bae0fe
    return 'a' + this.id;
  }

}

export class TNil extends TypeBase {

  public readonly kind = TypeKind.Nil;

  public substitute(_sub: TVSub): Type {
    return this;
  }

  public shallowClone(): Type {
    return new TNil(this.node);
  }

  public *getTypeVars(): Iterable<TVar> {
    
  }

<<<<<<< HEAD
  public [customInspectSymbol](depth: number, options: InspectOptions, inspect: InspectFn): string {
    return '{}'
=======
  public [toStringTag]() {
    return '∂Abs';
>>>>>>> 11bae0fe
  }

}

export class TAbsent extends TypeBase {

  public readonly kind = TypeKind.Absent;

  public substitute(_sub: TVSub): Type {
    return this;
  }

  public shallowClone(): Type {
    return new TAbsent(this.node);
  }

  public *getTypeVars(): Iterable<TVar> {
    
  }

<<<<<<< HEAD
  public [customInspectSymbol](depth: number, options: InspectOptions, inspect: InspectFn): string {
=======
  public [toStringTag]() {
>>>>>>> 11bae0fe
    return 'Abs';
  }

}

export class TPresent extends TypeBase {

  public readonly kind = TypeKind.Present;

  public constructor(
    public type: Type,
    node: Syntax | null = null,
  ) {
    super(node);
  }

  public substitute(sub: TVSub): Type {
    return new TPresent(this.type.substitute(sub), this.node);
  }

  public getTypeVars(): Iterable<TVar> {
    return this.type.getTypeVars();
  }

  public shallowClone(): Type {
    return new TPresent(this.type, this.node);
  }

<<<<<<< HEAD
  public [customInspectSymbol](depth: number, options: InspectOptions, inspect: InspectFn): string {
    return inspect(this.type);
=======
  public [toStringTag](_depth: number, options: InspectOptions, inspect: InspectFn) {
    return 'Pre ' + inspect(this.type, options);
>>>>>>> 11bae0fe
  }

}

export class TArrow extends TypeBase {

  public readonly kind = TypeKind.Arrow;

  public constructor(
    public paramType: Type,
    public returnType: Type,
    node: Syntax | null = null,
  ) {
    super(node);
  }

  public static build(paramTypes: Type[], returnType: Type, node: Syntax | null = null): Type {
    let result = returnType;
    for (let i = paramTypes.length-1; i >= 0; i--) {
      result = new TArrow(paramTypes[i], result, node);
    }
    return result;
  }

  public *getTypeVars(): Iterable<TVar> {
    yield* this.paramType.getTypeVars();
    yield* this.returnType.getTypeVars();
  }

  public shallowClone(): TArrow {
    return new TArrow(
      this.paramType,
      this.returnType,
      this.node,
    )
  }

  public substitute(sub: TVSub): Type {
    let changed = false;
    const newParamType = this.paramType.substitute(sub);
    if (newParamType !== this.paramType) {
      changed = true;
    }
    const newReturnType = this.returnType.substitute(sub);
    if (newReturnType !== this.returnType) {
      changed = true;
    }
    return changed ? new TArrow(newParamType, newReturnType, this.node) : this;
  }

<<<<<<< HEAD
  public [customInspectSymbol](depth: number, options: InspectOptions, inspect: InspectFn): string {
    return inspect(this.paramType) + ' -> ' + inspect(this.returnType);
=======
  public [toStringTag](_depth: number, options: InspectOptions, inspect: InspectFn) {
    return inspect(this.paramType, options) + ' -> ' + inspect(this.returnType, options);
>>>>>>> 11bae0fe
  }

}

export class TCon extends TypeBase {

  public readonly kind = TypeKind.Con;

  public constructor(
    public id: number,
    public argTypes: Type[],
    public displayName: string,
    public node: Syntax | null = null,
  ) {
    super(node);
  }

  public *getTypeVars(): Iterable<TVar> {
    for (const argType of this.argTypes) {
      yield* argType.getTypeVars();
    }
  }

  public shallowClone(): TCon {
    return new TCon(
      this.id,
      this.argTypes,
      this.displayName,
      this.node,
    );
  }

  public substitute(sub: TVSub): Type {
    let changed = false;
    const newArgTypes = [];
    for (const argType of this.argTypes) {
      const newArgType = argType.substitute(sub);
      if (newArgType !== argType) {
        changed = true;
      }
      newArgTypes.push(newArgType);
    }
    return changed ? new TCon(this.id, newArgTypes, this.displayName, this.node) : this;
  }

<<<<<<< HEAD
  public [customInspectSymbol](depth: number, options: InspectOptions, inspect: InspectFn): string {
    let out = this.displayName;
    for (const argType of this.argTypes) {
      out += ' ' + inspect(argType);
    }
    return out;
=======
  public [toStringTag](_depth: number, options: InspectOptions, inspect: InspectFn) {
    return this.displayName + ' ' + this.argTypes.map(t => inspect(t, options)).join(' ');
>>>>>>> 11bae0fe
  }

}

class TTuple extends TypeBase {

  public readonly kind = TypeKind.Tuple;

  public constructor(
    public elementTypes: Type[],
    public node: Syntax | null = null,
  ) {
    super(node);
  }

  public *getTypeVars(): Iterable<TVar> {
    for (const elementType of this.elementTypes) {
      yield* elementType.getTypeVars();
    }
  }

  public shallowClone(): TTuple {
    return new TTuple(
      this.elementTypes,
      this.node,
    );
  }

  public substitute(sub: TVSub): Type {
    let changed = false;
    const newElementTypes = [];
    for (const elementType of this.elementTypes) {
      const newElementType = elementType.substitute(sub);
      if (newElementType !== elementType) {
        changed = true;
      }
      newElementTypes.push(newElementType);
    }
    return changed ? new TTuple(newElementTypes, this.node) : this;
  }

<<<<<<< HEAD
  public [customInspectSymbol](depth: number, options: InspectOptions, inspect: InspectFn): string {
    let out = '(';
    let first = true;
    for (const elementType of this.elementTypes) {
      if (first) first = false;
      else out += ', ';
      out += inspect(elementType);
    }
    return out + ')';
=======
  public [toStringTag](_depth: number, options: InspectOptions, inspect: InspectFn) {
    return this.elementTypes.map(t => inspect(t, options)).join(' × ');
>>>>>>> 11bae0fe
  }

}

export class TField extends TypeBase {

  public readonly kind = TypeKind.Field;

  public constructor(
    public name: string,
    public type: Type,
    public restType: Type,
    public node: Syntax | null = null,
  ) {
    super(node);
  }

  public getTypeVars(): Iterable<TVar> {
    return this.type.getTypeVars();
  }

  public shallowClone(): TField {
    return new TField(
      this.name,
      this.type,
      this.restType,
      this.node,
    );
  }

  public static sort(type: Type): Type {
    const fields = new Map<string, TField>();
    while (type.kind === TypeKind.Field) {
      fields.set(type.name, type);
      type = type.restType;
    }
    const keys = [...fields.keys()].sort().reverse();
    let out: Type = type;
    for (const key of keys) {
      const field = fields.get(key)!;
      out = new TField(key, field.type, out, field.node);
    }
    return out
  }

  public substitute(sub: TVSub): Type {
    const newType = this.type.substitute(sub);
    const newRestType = this.restType.substitute(sub);
    return newType !== this.type || newRestType !== this.restType
      ? new TField(this.name, newType, newRestType, this.node) : this;
  }

<<<<<<< HEAD
  public [customInspectSymbol](depth: number, options: InspectOptions, inspect: InspectFn): string {
    let out = '{ ' + this.name + ': ' + inspect(this.type);
    let type = this.restType;
    while (type.kind === TypeKind.Field) {
      out += '; ' + type.name + ': ' + inspect(type.type);
      type = type.restType;
    }
    if (type.kind !== TypeKind.Nil) {
      out += '; ' + inspect(type);
    }
    return out + ' }'
=======
  public [toStringTag](_depth: number, options: InspectOptions, inspect: InspectFn) {
    return '{ ' + this.name + ' : ' + inspect(this.type, options) + ' | ' + inspect(this.restType, options) + ' }';
>>>>>>> 11bae0fe
  }

}

export class TApp extends TypeBase {

  public readonly kind = TypeKind.App;

  public constructor(
    public left: Type,
    public right: Type,
    public node: Syntax | null = null
  ) {
    super(node);
  }

  public static build(resultType: Type, types: Type[], node: Syntax | null = null): Type {
    for (let i = 0; i < types.length; i++) {
      resultType = new TApp(types[i], resultType, node);
    }
    return resultType;
  }

  public *getTypeVars(): Iterable<TVar> {
     yield* this.left.getTypeVars();
     yield* this.right.getTypeVars();
  }

  public shallowClone() {
    return new TApp(
      this.left,
      this.right,
      this.node
    );
  }

  public substitute(sub: TVSub): Type {
    let changed = false;
    const newOperatorType = this.left.substitute(sub);
    if (newOperatorType !== this.left) {
      changed = true;
    }
    const newArgType = this.right.substitute(sub);
    if (newArgType !== this.right) {
      changed = true;
    }
    return changed ? new TApp(newOperatorType, newArgType, this.node) : this;
  }

<<<<<<< HEAD
  public [customInspectSymbol](depth: number, options: InspectOptions, inspect: InspectFn): string {
    return inspect(this.left) + ' ' + inspect(this.right);
=======
  public [toStringTag](_depth: number, options: InspectOptions, inspect: InspectFn) {
    return inspect(this.left, options) + ' ' + inspect(this.right, options);
>>>>>>> 11bae0fe
  }

}

export class TNominal extends TypeBase {

  public readonly kind = TypeKind.Nominal;

  public constructor(
    public decl: StructDeclaration | EnumDeclaration,
    public node: Syntax | null = null,
  ) {
    super(node);
  }

  public *getTypeVars(): Iterable<TVar> {

  }

  public shallowClone(): Type {
    return new TNominal(
      this.decl,
      this.node,
    );
  }

  public substitute(_sub: TVSub): Type {
    return this;
  }

<<<<<<< HEAD
  public [customInspectSymbol](depth: number, options: InspectOptions, inspect: InspectFn): string {
=======
  public [toStringTag]() {
>>>>>>> 11bae0fe
    return this.decl.name.text;
  }

}

export type Type
  = TCon
  | TArrow
  | TVar
  | TTuple
  | TApp
  | TNominal
  | TField
  | TNil
  | TPresent
  | TAbsent

export class Qual {

  public constructor(
    public preds: Pred[],
    public type: Type,
  ) {

  }

  public substitute(sub: TVSub): Qual {
    return new Qual(
      this.preds.map(pred => pred.substitute(sub)),
      this.type.substitute(sub),
    );
  }

  public *getTypeVars() {
    for (const pred of this.preds) {
      yield* pred.type.getTypeVars();
    }
    yield* this.type.getTypeVars();
  }

}

class IsInPred {

  public constructor(
    public id: string,
    public type: Type,
  ) {

  }

  public substitute(sub: TVSub): Pred {
    return new IsInPred(this.id, this.type.substitute(sub));

  }

}

type Pred = IsInPred;

export const enum KindType {
  Star,
  Arrow,
  Var,
  Row,
}

class KVSub {

  private mapping = new Map<number, Kind>();

  public set(kv: KVar, kind: Kind): void {
    this.mapping.set(kv.id, kind);
  }

  public get(kv: KVar): Kind | undefined {
    return this.mapping.get(kv.id);
  }

  public has(kv: KVar): boolean {
    return this.mapping.has(kv.id);
  }

  public values(): Iterable<Kind> {
    return this.mapping.values();
  }

}

abstract class KindBase {

  public abstract readonly type: KindType;

  public abstract substitute(sub: KVSub): Kind;

}

class KVar extends KindBase {

  public readonly type = KindType.Var;

  public constructor(
    public id: number,
  ) {
    super();
  }

  public substitute(sub: KVSub): Kind {
    const other = sub.get(this);
    return other === undefined
      ? this : other.substitute(sub);
  }

  public hasFailed(): boolean {
    return true;
  }

}

class KType extends KindBase {

  public readonly type = KindType.Star;

  public substitute(_sub: KVSub): Kind {
    return this;
  }

}

class KRow extends KindBase {

  public readonly type = KindType.Row;

  public substitute(_sub: KVSub): Kind {
    return this;
  }

}

class KArrow extends KindBase {

  public readonly type = KindType.Arrow;

  public constructor(
    public left: Kind,
    public right: Kind,
  ) {
    super();
  }

  public substitute(sub: KVSub): Kind {
    return new KArrow(
      this.left.substitute(sub),
      this.right.substitute(sub),
    );
  }

}

const kindOfTypes = new KType();
const kindOfRows = new KRow();

export type Kind
  = KType
  | KArrow
  | KVar
  | KRow

class TVSet {

  private mapping = new Map<number, TVar>();

  public constructor(iterable?: Iterable<TVar>) {
    if (iterable !== undefined) {
      for (const tv of iterable) {
        this.add(tv);
      }
    }
  }

  public add(tv: TVar): void {
    this.mapping.set(tv.id, tv);
  }
  
  public has(tv: TVar): boolean {
    return this.mapping.has(tv.id);
  }

  public intersectsType(type: Type): boolean {
    for (const tv of type.getTypeVars()) {
      if (this.has(tv)) {
        return true; 
      }
    }
    return false;
  }

  public delete(tv: TVar): void {
    this.mapping.delete(tv.id);
  }

  public get size(): number {
    return this.mapping.size;
  }

  public [Symbol.iterator](): Iterator<TVar> {
    return this.mapping.values();
  }

  public [toStringTag](_depth: number, options: InspectOptions, inspect: InspectFn) {
    let out = '{ ';
    let first = true;
    for (const tv of this) {
      if (first) first = false;
      else out += ', ';
      out += inspect(tv, options);
    }
    return out + ' }';
  }

}

class TVSub {

  private mapping = new Map<number, Type>();

  public set(tv: TVar, type: Type): void {
    this.mapping.set(tv.id, type);
  }

  public get(tv: TVar): Type | undefined {
    return this.mapping.get(tv.id);
  }

  public has(tv: TVar): boolean {
    return this.mapping.has(tv.id);
  }

  public delete(tv: TVar): void {
    this.mapping.delete(tv.id);
  }

  public values(): Iterable<Type> {
    return this.mapping.values();
  }

}

const enum ConstraintKind {
  Equal,
  Many,
  Empty,
}

abstract class ConstraintBase {

  public constructor(
    public node: Syntax | null = null
  ) {

  }

  public prevInstantiation: Constraint | null = null;

  public *getNodes(): Iterable<Syntax> {
    let curr: Constraint | null = this as any;
    while (curr !== null) {
      if (curr.node !== null) {
        yield curr.node;
      }
      curr = curr.prevInstantiation;
    }
  }

  public get lastNode(): Syntax | null {
    return last(this.getNodes()[Symbol.iterator]()) ?? null;
  }

  public get firstNode(): Syntax | null {
    return first(this.getNodes()[Symbol.iterator]()) ?? null;
  }

  public abstract freeTypeVars(): Iterable<TVar>;

  public abstract substitute(sub: TVSub, node: Syntax | null): Constraint;

}

class CEqual extends ConstraintBase {

  public readonly kind = ConstraintKind.Equal;

  public constructor(
    public left: Type,
    public right: Type,
    public node: Syntax | null,
  ) {
    super();
  }

  public substitute(sub: TVSub, node: Syntax | null = null): CEqual {
    return new CEqual(
      this.left.substitute(sub),
      this.right.substitute(sub),
      node,
    );
  }

<<<<<<< HEAD
  public [customInspectSymbol](depth: number, options: InspectOptions, inspect: InspectFn): string {
    return `${inspect(this.left)} ~ ${inspect(this.right)}`;
=======
  public *freeTypeVars(): Iterable<TVar> {
    yield* this.left.getTypeVars();
    yield* this.right.getTypeVars();
  }

  public [toStringTag](_currentDepth: number, options: InspectOptions, inspect: InspectFn): string {
    return inspect(this.left, options) + ' ~ ' + inspect(this.right, options);
>>>>>>> 11bae0fe
  }

}

class CMany extends ConstraintBase {

  public readonly kind = ConstraintKind.Many;

  public constructor(
    public elements: Constraint[]
  ) {
    super();
  }

  public substitute(sub: TVSub, node: Syntax | null = null): CMany {
    const newElements = [];
    for (const element of this.elements) {
      newElements.push(element.substitute(sub, node));
    }
    return new CMany(newElements);
  }

<<<<<<< HEAD
  public [customInspectSymbol](depth: number, options: InspectOptions, inspect: InspectFn): string {
    return this.elements.map(el => inspect(el)).join('\n');
=======
  public *freeTypeVars(): Iterable<TVar> {
    for (const element of this.elements) {
      yield* element.freeTypeVars();
    }
  }

  public [toStringTag](currentDepth: number, { depth = 2, ...options }: InspectOptions, inspect: InspectFn): string {
    if (this.elements.length === 0) {
      return '[]';
    }
    let out = '[\n';
    const newOptions = { ...options, depth: depth === null ? null : depth - 1 };
    out += this.elements.map(constraint => '  ' + inspect(constraint, newOptions)).join('\n');
    out += '\n]';
    return out;
  }

}

class CEmpty extends ConstraintBase {

  public readonly kind = ConstraintKind.Empty;

  public substitute(_sub: TVSub, _node: Syntax | null = null): Constraint {
    return this;
  }

  public *freeTypeVars(): Iterable<TVar> {
    
  }

  public [toStringTag]() {
    return 'ε';
>>>>>>> 11bae0fe
  }

}

type Constraint
  = CEqual
  | CMany
  | CEmpty

class ConstraintSet extends Array<Constraint> {
}

abstract class SchemeBase {
}

class Forall extends SchemeBase {

  public constructor(
    public typeVars: TVSet,
    public constraint: Constraint,
    public type: Type,
  ) {
    super();
<<<<<<< HEAD
    this.typeVars = new TVSet();
    const allowed = new TVSet(type.getTypeVars());
    for (const tv of typeVars) {
      if (allowed.has(tv)) {
        this.typeVars.add(tv);
      }
    }
  }

  protected [customInspectSymbol](depth: number, inspectOptions: InspectOptions, inspect: InspectFn): string {
     let out = 'forall';
     if (this.typeVars.size > 0) {
       out += ' ' + [...this.typeVars].map(tv => inspect(tv)).join(' ');
     }
     out += '. ' + inspect(this.type);
     return out;
=======
  }

  public *freeTypeVars(): Iterable<TVar> {
    for (const tv of this.constraint.freeTypeVars()) {
      if (!this.typeVars.has(tv)) {
        yield tv;
      }
    }
    for (const tv of this.type.getTypeVars()) {
      if (!this.typeVars.has(tv)) {
        yield tv;
      }
    }
  }

  public static mono(type: Type): Forall {
    return new Forall(new TVSet, new CEmpty, type);
  }

  public static fromArrays(typeVars: TVar[], constraints: Constraint[], type: Type): Forall {
    return new Forall(new TVSet(typeVars), new CMany(constraints), type);
>>>>>>> 11bae0fe
  }

}

export type Scheme
  = Forall

type NodeWithReference
  = Identifier
  | IdentifierAlt
  | ExprOperator
  | ReferenceExpression
  | ReferenceTypeExpression

function validateScheme(scheme: Scheme): void {
  const isMonoVar = scheme.type.kind === TypeKind.Var && scheme.typeVars.size === 0;
  if (!isMonoVar) {
    const tvs = new TVSet(scheme.type.getTypeVars())
    for (const tv of tvs) {
      if (!scheme.typeVars.has(tv)) {
        throw new Error(`Type variable ${describeType(tv)} is free because does not appear in the scheme's type variable list`);
      }
    }
    for (const tv of scheme.typeVars) {
      if (!tvs.has(tv)) {
        throw new Error(`Polymorphic type variable ${describeType(tv)} does not occur anywhere in scheme's type ${describeType(scheme.type)}`);
      }
    }
  }
}

class TypeEnv {

  private mapping = new MultiMap<string, [Symkind, Scheme]>();

  public constructor(public parent: TypeEnv | null = null) {

  }

  public add(name: string, scheme: Scheme, kind: Symkind): void {
    this.mapping.add(name, [kind, scheme]);
  }

  public get(name: string, expectedKind: Symkind): Scheme | null {
    for (const [kind, scheme] of this.mapping.get(name)) {
      if (kind & expectedKind) {
        return scheme;
      }
    }
    return null;
  }

  public hasTypeVar(seek: TVar): boolean {
    for (const [_name, [_kind, scheme]] of this.mapping) {
      for (const tv of scheme.freeTypeVars()) {
        if (tv.id === seek.id) {
          return true;
        }
      }
    }
    return false;
  }

}

class KindEnv {

  private mapping = new Map<string, Kind>();

  public constructor(public parent: KindEnv | null = null) {

  }

  public get(name: string): Kind | null {
    return this.mapping.get(name) ?? null;
  }

  public set(name: string, kind: Kind): void {
    assert(!this.mapping.has(name));
    this.mapping.set(name, kind);
  }

  public lookup(name: string): Kind | null {
    let curr: KindEnv | null = this;
    do {
      const kind = curr.mapping.get(name);
      if (kind !== undefined) {
        return kind;
      }
      curr = curr.parent;
    } while (curr !== null);
    return null;
  }

}

export type { KindEnv, TypeEnv };

function splitReferences(node: NodeWithReference): [IdentifierAlt[], Identifier | IdentifierAlt | ExprOperator] {
  let modulePath: IdentifierAlt[];
  let name: Identifier | IdentifierAlt | ExprOperator;
  if (node.kind === SyntaxKind.ReferenceExpression || node.kind === SyntaxKind.ReferenceTypeExpression) {
    modulePath = node.modulePath.map(([name, _dot]) => name);
    name = node.name;
  } else {
    modulePath = [];
    name = node;
  }
  return [modulePath, name]
}

export interface InferContext {
  typeVars: TVSet;
  env: TypeEnv;
  constraints: ConstraintSet;
  returnType: Type | null;
}

function isFunctionDeclarationLike(node: LetDeclaration): boolean {
  return (node.pattern.kind === SyntaxKind.NamedPattern || node.pattern.kind === SyntaxKind.NestedPattern && node.pattern.pattern.kind === SyntaxKind.NamedPattern)
      && (node.params.length > 0 || (node.body !== null && node.body.kind === SyntaxKind.BlockBody));
}

export class Checker {

  private nextTypeVarId = 0;
  private nextKindVarId = 0;
  private nextConTypeId = 0;

  private stringType = this.createTCon([], 'String');
  private intType = this.createTCon([], 'Int');
  private boolType = this.createTCon([], 'Bool');

  private contexts: InferContext[] = [];

  private classDecls = new Map<string, ClassDeclaration>();
  private globalKindEnv = new KindEnv();
  private globalTypeEnv = new TypeEnv();

  private solution = new TVSub();
  private kindSolution = new KVSub();

  public constructor(
    private analyser: Analyser,
    private diagnostics: Diagnostics
  ) {

    this.globalKindEnv.set('Int', new KType());
    this.globalKindEnv.set('String', new KType());
    this.globalKindEnv.set('Bool', new KType());

    const a = new TVar(this.nextTypeVarId++);
    const b = new TVar(this.nextTypeVarId++);

    this.globalTypeEnv.add('$', Forall.fromArrays([ a, b ], [], new TArrow(new TArrow(new TArrow(a, b), a), b)), Symkind.Var);
    this.globalTypeEnv.add('String', Forall.fromArrays([], [], this.stringType), Symkind.Type);
    this.globalTypeEnv.add('Int', Forall.fromArrays([], [], this.intType), Symkind.Type);
    this.globalTypeEnv.add('Bool', Forall.fromArrays([], [], this.boolType), Symkind.Type);
    this.globalTypeEnv.add('True', Forall.fromArrays([], [], this.boolType), Symkind.Var);
    this.globalTypeEnv.add('False', Forall.fromArrays([], [], this.boolType), Symkind.Var);
    this.globalTypeEnv.add('+', Forall.fromArrays([], [], TArrow.build([ this.intType, this.intType ], this.intType)), Symkind.Var);
    this.globalTypeEnv.add('-', Forall.fromArrays([], [], TArrow.build([ this.intType, this.intType ], this.intType)), Symkind.Var);
    this.globalTypeEnv.add('*', Forall.fromArrays([], [], TArrow.build([ this.intType, this.intType ], this.intType)), Symkind.Var);
    this.globalTypeEnv.add('/', Forall.fromArrays([], [], TArrow.build([ this.intType, this.intType ], this.intType)), Symkind.Var);
    this.globalTypeEnv.add('==', Forall.fromArrays([ a ], [], TArrow.build([ a, a ], this.boolType)), Symkind.Var);
    this.globalTypeEnv.add('not', Forall.fromArrays([], [], new TArrow(this.boolType, this.boolType)), Symkind.Var);

  }

  public getIntType(): Type {
    return this.intType;
  }

  public getStringType(): Type {
    return this.stringType;
  }

  public getBoolType(): Type {
    return this.boolType;
  }

  private createTCon(types: Type[], name: string): TCon {
    return new TCon(this.nextConTypeId++, types, name);
  }

  private createTypeVar(node: Syntax | null = null): TVar {
    const typeVar = new TVar(this.nextTypeVarId++, node);
    this.getContext().typeVars.add(typeVar);
    return typeVar;
  }

  public getContext(): InferContext {
    return this.contexts[this.contexts.length-1];
  }

  private addConstraint(constraint: Constraint): void {
    this.getContext().constraints.push(constraint);
  }

  private pushContext(context: InferContext) {
    this.contexts.push(context);
  }

  private popContext(context: InferContext) {
    assert(this.contexts[this.contexts.length-1] === context);
    this.contexts.pop();
  }

  private generalize(type: Type, constraints: Constraint[], env: TypeEnv): Scheme {
    const tvs = new TVSet();
    for (const tv of type.getTypeVars()) {
      if  (!env.hasTypeVar(tv)) {
        tvs.add(tv);
      }
    }
    for (const constraint of constraints) {
      for (const tv of constraint.freeTypeVars()) {
        if (!env.hasTypeVar(tv)) {
          tvs.add(tv);
        }
      }
    }
    return new Forall(tvs, new CMany(constraints), type);
  }

  private lookupKind(env: KindEnv, node: NodeWithReference, emitDiagnostic = true): Kind | null {
    const [modulePath, name] = splitReferences(node);
    if (modulePath.length > 0) {
      let maxIndex = 0;
      let currUp = node.getEnclosingModule();
      outer: for (;;) {
        let currDown = currUp;
        for (let i = 0; i < modulePath.length; i++) {
          const moduleName = modulePath[i];
          const nextDown = currDown.resolveModule(moduleName.text);
          if (nextDown === null) {
            if (currUp.kind === SyntaxKind.SourceFile) {
              if (emitDiagnostic) {
                this.diagnostics.add(
                  new ModuleNotFoundDiagnostic(
                    modulePath.slice(maxIndex).map(id => id.text),
                    modulePath[maxIndex],
                  )
                );
              }
              return null;
            }
            currUp = currUp.getEnclosingModule();
            continue outer;
          }
          maxIndex = Math.max(maxIndex, i+1);
          currDown = nextDown;
        }
        const found = currDown.kindEnv!.get(name.text);
        if (found !== null) {
          return found;
        }
        if (emitDiagnostic) {
          this.diagnostics.add(
            new BindingNotFoundDiagnostic(
              modulePath.map(id => id.text),
              name.text,
              name,
            )
          );
        }
        return null;
      }
    } else {
      let curr: KindEnv | null = env;
      do {
        const found = curr.get(name.text);
        if (found !== null) {
          return found;
        }
        curr = curr.parent;
      } while(curr !== null);
      if (emitDiagnostic) {
        this.diagnostics.add(
          new BindingNotFoundDiagnostic(
            [],
            name.text,
            name,
          )
        );
      }
      return null;
    }
  }

  private lookup(node: NodeWithReference, expectedKind: Symkind): Scheme | null {
    const [modulePath, name] = splitReferences(node);
    if (modulePath.length > 0) {
      let maxIndex = 0;
      let currUp = node.getEnclosingModule();
      outer: for (;;) {
        let currDown = currUp;
        for (let i = 0; i < modulePath.length; i++) {
          const moduleName = modulePath[i];
          const nextDown = currDown.resolveModule(moduleName.text);
          if (nextDown === null) {
            if (currUp.kind === SyntaxKind.SourceFile) {
              this.diagnostics.add(
                new ModuleNotFoundDiagnostic(
                  modulePath.slice(maxIndex).map(id => id.text),
                  modulePath[maxIndex],
                )
              );
              return null;
            }
            currUp = currUp.getEnclosingModule();
            continue outer;
          }
          maxIndex = Math.max(maxIndex, i+1);
          currDown = nextDown;
        }
        const found = currDown.typeEnv!.get(name.text, expectedKind);
        if (found !== null) {
          return found;
        }
        this.diagnostics.add(
          new BindingNotFoundDiagnostic(
            modulePath.map(id => id.text),
            name.text,
            name,
          )
        );
        return null;
      }
    } else {
      let curr: TypeEnv | null = this.getContext().env;
      do {
        const found = curr.get(name.text, expectedKind);
        if (found !== null) {
          return found;
        }
        curr = curr.parent;
      } while(curr !== null);
      this.diagnostics.add(
        new BindingNotFoundDiagnostic(
          [],
          name.text,
          name,
        )
      );
      return null;
    }
  }

  private getReturnType(): Type {
    const context = this.getContext();
    assert(context.returnType !== null);
    return context.returnType;
  }

  private getTypeEnv(): TypeEnv {
    return this.getContext().env;
  }

  private createSubstitution(scheme: Scheme): TVSub {
    const sub = new TVSub();
    const tvs = [...scheme.typeVars]
    for (const tv of tvs) {
      sub.set(tv, this.createTypeVar());
    }
    return sub;
  }

  private instantiate(scheme: Scheme, node: Syntax | null, sub = this.createSubstitution(scheme)): Type {
    const update = (constraint: CEqual) => {
      constraint.node = node;
      constraint.prevInstantiation = scheme.constraint;
    }
    const transform = (constraint: Constraint): Constraint => {
      switch (constraint.kind) {
        case ConstraintKind.Many:
          const newConstraints: Constraint[] = [];
          for (const element of constraint.elements) {
            newConstraints.push(transform(element));
          }
          return new CMany(newConstraints);
        case ConstraintKind.Empty:
          return constraint;
        case ConstraintKind.Equal:
          const newConstraint = constraint.substitute(sub);
          update(newConstraint);
          return newConstraint;
      }
    }
    this.addConstraint(transform(scheme.constraint));
    return scheme.type.substitute(sub);
  }

  private addBinding(name: string, scheme: Scheme, kind: Symkind): void {
    this.getContext().env.add(name, scheme, kind);
  }

  private unifyKindMany(first: Kind, rest: Kind[], node: TypeExpression): boolean {
    return rest.every(kind => this.unifyKind(kind, first, node));
  }

  private inferKindFromTypeExpression(node: TypeExpression, env: KindEnv): Kind {

    // Store the resluting kind in this variable whenever we didn't encounter
    // any errors and wish to proceed with type inference on this node.
    let kind: Kind | undefined;

    switch (node.kind) {

      case SyntaxKind.TupleTypeExpression:
      {
        if (this.unifyKindMany(kindOfTypes, node.elements.map(el => this.inferKindFromTypeExpression(el, env)), node)) {
          kind = kindOfTypes;
        }
        break;
      }

      case SyntaxKind.ArrowTypeExpression:
      {
        if (node.paramTypeExprs.every(param => this.unifyKind(kindOfTypes, this.inferKindFromTypeExpression(param, env), node))
            && this.unifyKind(kindOfTypes, this.inferKindFromTypeExpression(node.returnTypeExpr, env), node)) {
          kind = kindOfTypes;
        }
        break;
      }

      case SyntaxKind.ReferenceTypeExpression:
      {
        const matchedKind = this.lookupKind(env, node);
        if (matchedKind !== null) {
          kind = matchedKind;
        }
        break;
      }

      case SyntaxKind.VarTypeExpression:
      {
        const matchedKind = this.lookupKind(env, node.name, false);
        // If no kind is associated to the type variable with the given name,
        // we can assign a fresh kind variable to the type variable. Next time,
        // the type variable will remember whatever unified with it in-between.
        if (matchedKind === null) {
          kind = this.createKindVar();
          env.set(node.name.text, kind);
        } else {
          kind = matchedKind;
        }
        break;
      }

      case SyntaxKind.AppTypeExpression:
      {
        kind = this.inferKindFromTypeExpression(node.operator, env);
        for (const arg of node.args) {
          kind = this.applyKind(kind, this.inferKindFromTypeExpression(arg, env), node);
        }
        break;
      }

      case SyntaxKind.NestedTypeExpression:
      {
        kind = this.inferKindFromTypeExpression(node.typeExpr, env);
        break;
      }

      default:
        throw new Error(`Unexpected ${node}`);
    }

    // We store the kind on the node so there is a one-to-one correspondence
    // and this way the kind can be refrieved very efficiently.
    // Note that at this point `kind` may be undefined. This signals further
    // inference logic that this node should be skipped because it already contains errors.
    node.inferredKind = kind;

    // Set a filler default for the node in a way that allows other unification
    // errors to be caught.
    if (kind === undefined) {
      kind = this.createKindVar();
    }

    return kind;
  }

  private createKindVar(): KVar {
    return new KVar(this.nextKindVarId++);
  }

  private applyKind(operator: Kind, arg: Kind, node: Syntax): Kind {
    switch (operator.type) {
      case KindType.Var:
      {
        const a1 = this.createKindVar();
        const a2 = this.createKindVar();
        const arrow = new KArrow(a1, a2);
        this.unifyKind(arrow, operator, node);
        this.unifyKind(a1, arg, node);
        return a2;
      }
      case KindType.Arrow:
      {
        // Unify the argument to the operator's argument kind and return
        // whatever the operator returns.
        this.unifyKind(operator.left, arg, node);
        return operator.right;
      }
      default:
      {
        this.diagnostics.add(
          new KindMismatchDiagnostic(
            operator,
            new KArrow(
              this.createKindVar(),
              this.createKindVar()
            ),
            node
          )
        );
        // Create a filler kind variable that still will be able to catch other errors.
        return this.createKindVar();
      }
    }
  }

  private forwardDeclareKind(node: Syntax, env: KindEnv): void {
    switch (node.kind) {
      case SyntaxKind.ModuleDeclaration:
      {
        const innerEnv = node.kindEnv = new KindEnv(env);
        for (const element of node.elements) {
          this.forwardDeclareKind(element, innerEnv);
        }
        break;
      }
      case SyntaxKind.SourceFile:
      {
        for (const element of node.elements) {
          this.forwardDeclareKind(element, env);
        }
        break;
      }
      case SyntaxKind.TypeDeclaration:
      {
        const innerEnv = new KindEnv(env);
        let kind: Kind = new KType();
        for (let i = node.varExps.length-1; i >= 0; i--) {
          const varExpr = node.varExps[i];
          const paramKind = this.createKindVar();
          innerEnv.set(varExpr.text, paramKind);
          kind = new KArrow(paramKind, kind);
        }
        env.set(node.name.text, this.inferKindFromTypeExpression(node.typeExpression, innerEnv));
        break;
      }
      case SyntaxKind.StructDeclaration:
      {
        env.set(node.name.text, this.createKindVar());
        break;
      }
      case SyntaxKind.EnumDeclaration:
      {
        env.set(node.name.text, this.createKindVar());
        if (node.members !== null) {
          for (const member of node.members) {
            env.set(member.name.text, this.createKindVar());
          }
        }
        break;
      }
    }
  }

  private inferKind(node: Syntax, env: KindEnv): void {

    switch (node.kind) {

      case SyntaxKind.ModuleDeclaration:
      {
        const innerEnv = node.kindEnv!;
        for (const element of node.elements) {
          this.inferKind(element, innerEnv);
        }
        break;
      }

      case SyntaxKind.ClassDeclaration:
      case SyntaxKind.InstanceDeclaration:
      {
        if (node.constraintClause !== null) {
          for (const constraint of node.constraintClause.constraints) {
            for (const typeExpr of constraint.types) {
              this.unifyKind(this.inferKindFromTypeExpression(typeExpr, env), new KType(), typeExpr);
            }
          }
        }
        for (const typeExpr of node.types) {
          this.unifyKind(this.inferKindFromTypeExpression(typeExpr, env), new KType(), typeExpr);
        }
        for (const element of node.elements) {
          this.inferKind(element, env);
        }
        break;
      }

      case SyntaxKind.SourceFile:
      {
        for (const element of node.elements) {
          this.inferKind(element, env);
        }
        break;
      }

      case SyntaxKind.StructDeclaration:
      {
        const declKind = env.lookup(node.name.text)!;
        const innerEnv = new KindEnv(env);
        let kind: Kind = new KType();
        for (let i = node.varExps.length-1; i >= 0; i--) {
          const varExpr = node.varExps[i];
          const paramKind = this.createKindVar();
          innerEnv.set(varExpr.text, paramKind);
          kind = new KArrow(paramKind, kind);
        }
        this.unifyKind(declKind, kind, node);
        if (node.fields !== null) {
          for (const field of node.fields) {
            this.unifyKind(this.inferKindFromTypeExpression(field.typeExpr, innerEnv), new KType(), field.typeExpr);
          }
        }
        break;
      }

      case SyntaxKind.EnumDeclaration:
      {
        const declKind = env.lookup(node.name.text)!;
        const innerEnv = new KindEnv(env);
        let kind: Kind = new KType();
        // FIXME should I go from right to left or left to right?
        for (let i = node.varExps.length-1; i >= 0; i--) {
          const varExpr = node.varExps[i];
          const paramKind = this.createKindVar();
          innerEnv.set(varExpr.text, paramKind);
          kind = new KArrow(paramKind, kind);
        }
        this.unifyKind(declKind, kind, node);
        if (node.members !== null) {
          for (const member of node.members) {
            switch (member.kind) {
              case SyntaxKind.EnumDeclarationTupleElement:
              {
                for (const element of member.elements) {
                  this.unifyKind(this.inferKindFromTypeExpression(element, innerEnv), new KType(), element);
                }
                break;
              }
              case SyntaxKind.EnumDeclarationStructElement:
              {
                for (const field of member.fields) {
                  this.unifyKind(this.inferKindFromTypeExpression(field.typeExpr, innerEnv), new KType(), field.typeExpr);
                }
                break;
              }
              default:
                throw new Error(`Unexpected ${member}`);
            }
          }
        }
        break;
      }

      case SyntaxKind.LetDeclaration:
      {
        if (node.typeAssert !== null) {
          this.unifyKind(this.inferKindFromTypeExpression(node.typeAssert.typeExpression, env), new KType(), node.typeAssert.typeExpression);
        }
        if (node.body !== null && node.body.kind === SyntaxKind.BlockBody) {
          const innerEnv = new KindEnv(env);
          for (const element of node.body.elements) {
            this.inferKind(element, innerEnv);
          }
        }
        break;
      }

    }

  }

  private unifyKind(a: Kind, b: Kind, node: Syntax): boolean {

    const find = (kind: Kind): Kind => {
      let curr = kind;
      while (curr.type === KindType.Var && this.kindSolution.has(curr)) {
        curr = this.kindSolution.get(curr)!;
      }
      // if (kind.type === KindType.Var && ) {
      //   this.kindSolution.set(kind.id, curr);
      // }
      return curr;
    }

    const solve = (kind: Kind) => kind.substitute(this.kindSolution);

    a = find(a);
    b = find(b);

    if (a.type === KindType.Var) {
      this.kindSolution.set(a, b);
      return true;
    }

    if (b.type === KindType.Var) {
      return this.unifyKind(b, a, node);
    }

    if (a.type === KindType.Star && b.type === KindType.Star) {
      return true;
    }

    if (a.type === KindType.Arrow && b.type === KindType.Arrow) {
      return this.unifyKind(a.left, b.left, node)
          && this.unifyKind(a.right, b.right, node);
    }

    this.diagnostics.add(new KindMismatchDiagnostic(solve(a), solve(b), node));
    return false;
  }

  private infer(node: Syntax): void {

    switch (node.kind) {

      case SyntaxKind.SourceFile:
      case SyntaxKind.ModuleDeclaration:
      {
        for (const element of node.elements) {
          this.infer(element);
        }
        break;
      }

      case SyntaxKind.ClassDeclaration:
      {
        for (const element of node.elements) {
          this.infer(element);
        }
        break;
      }

      case SyntaxKind.InstanceDeclaration:
      {
        for (const element of node.elements) {
          this.infer(element);
        }
        break;
      }

      case SyntaxKind.ExpressionStatement:
      {
        this.inferExpression(node.expression);
        break;
      }

      case SyntaxKind.IfStatement:
      {
        for (const cs of node.cases) {
          if (cs.test !== null) {
            this.addConstraint(
              new CEqual(
                this.inferExpression(cs.test),
                this.getBoolType(),
                cs.test
              )
            );
          }
          for (const element of cs.elements) {
            this.infer(element);
          }
        }
        break;
      }

      case SyntaxKind.ReturnStatement:
      {
        let type;
        if (node.expression === null) {
          type = new TTuple([]);
        } else {
          type = this.inferExpression(node.expression);
        }
        this.addConstraint(
          new CEqual(
            this.getReturnType(),
            type,
            node
          )
        );
        break;
      }

      case SyntaxKind.LetDeclaration:
      {
        if (isFunctionDeclarationLike(node)) {
          break;
        }
        const ctx = this.getContext();
        const constraints: ConstraintSet = [];
        const innerCtx: InferContext = {
          ...ctx,
          constraints,
        };
        this.pushContext(innerCtx);
        let type;
        if (node.typeAssert !== null) {
          type = this.inferTypeExpression(node.typeAssert.typeExpression);
        }
        if (node.body !== null) {
          let bodyType;
          switch (node.body.kind) {
            case SyntaxKind.ExprBody:
            {
              bodyType = this.inferExpression(node.body.expression);
              break;
            }
            case SyntaxKind.BlockBody:
            {
              // TODO
              assert(false);
            }
          }
          if (type === undefined) {
            type = bodyType;
          } else {
            constraints.push(
              new CEqual(
                type,
                bodyType,
                node.body
              )
            );
          }
        }
        if (type === undefined) {
          type = this.createTypeVar();
        }
        this.popContext(innerCtx);
        this.inferBindings(node.pattern, type, undefined, constraints, true);
        break;
      }

      case SyntaxKind.TypeDeclaration:
      case SyntaxKind.EnumDeclaration:
      case SyntaxKind.StructDeclaration:
        break;

      default:
        throw new Error(`Unexpected ${node.constructor.name}`);

    }

  }

  public inferExpression(node: Expression): Type {

    switch (node.kind) {

      case SyntaxKind.NestedExpression:
        return this.inferExpression(node.expression);

      case SyntaxKind.MatchExpression:
      {
        let exprType;
        if (node.expression !== null) {
          exprType = this.inferExpression(node.expression);
        } else {
          exprType = this.createTypeVar();
        }
        let resultType: Type = this.createTypeVar();
        for (const arm of node.arms) {
          const context = this.getContext();
          const newEnv = new TypeEnv(context.env);
          const newContext: InferContext = {
            constraints: context.constraints,
            typeVars: context.typeVars,
            env: newEnv,
            returnType: context.returnType,
          };
          this.pushContext(newContext);
          const armPatternType = this.createTypeVar();
          this.inferBindings(arm.pattern, armPatternType);
          this.addConstraint(
            new CEqual(
              armPatternType,
              exprType,
              arm.pattern,
            )
          );
          this.addConstraint(
            new CEqual(
              resultType,
              this.inferExpression(arm.expression),
              arm.expression
            )
          );
          this.popContext(newContext);
        }
        if (node.expression === null) {
          resultType = new TArrow(exprType, resultType);
        }
        return resultType;
      }

      case SyntaxKind.TupleExpression:
        return new TTuple(node.elements.map(el => this.inferExpression(el)), node);

      case SyntaxKind.ReferenceExpression:
      {
        const scope = node.getScope();
        const target = scope.lookup(node.name.text);
        if (target !== null && target.kind === SyntaxKind.LetDeclaration && target.activeCycle) {
          return target.inferredType!;
        }
        const scheme = this.lookup(node, Symkind.Var);
        if (scheme === null) {
          // this.diagnostics.add(new BindingNotFoudDiagnostic(node.name.text, node.name));
          return this.createTypeVar();
        }
        const type = this.instantiate(scheme, node);
        type.node = node;
        return type;
      }

      case SyntaxKind.MemberExpression:
      {
        let type = this.inferExpression(node.expression);
        for (const [_dot, name] of node.path) {
          const newFieldType = this.createTypeVar(name);
          const newRestType = this.createTypeVar();
          this.addConstraint(
            new CEqual(
              type,
              new TField(name.text, new TPresent(newFieldType), newRestType, name),
              node,
            )
          );
          type = newFieldType;
        }
        return type;
      }

      case SyntaxKind.CallExpression:
      {
        const opType = this.inferExpression(node.func);
        const retType = this.createTypeVar(node);
        const paramTypes = [];
        for (const arg of node.args) {
          paramTypes.push(this.inferExpression(arg));
        }
        this.addConstraint(
          new CEqual(
            opType,
            TArrow.build(paramTypes, retType),
            node
          )
        );
        return retType;
      }

      case SyntaxKind.ConstantExpression:
      {
        let ty;
        switch (node.token.kind) {
          case SyntaxKind.StringLiteral:
            ty = this.getStringType();
            break;
          case SyntaxKind.Integer:
            ty = this.getIntType();
            break;
        }
        ty = ty.shallowClone();
        ty.node = node;
        return ty;
      }

      case SyntaxKind.StructExpression:
      {
        let type: Type = new TNil(node);
        for (const member of node.members) {
          switch (member.kind) {
            case SyntaxKind.StructExpressionField:
            {
              type = new TField(member.name.text, new TPresent(this.inferExpression(member.expression)), type, node);
              break;
            }
            case SyntaxKind.PunnedStructExpressionField:
            {
              const scheme = this.lookup(member.name, Symkind.Var);
              let fieldType;
              if (scheme === null) {
                // this.diagnostics.add(new BindingNotFoudDiagnostic(member.name.text, member.name));
                fieldType = this.createTypeVar();
              } else {
                fieldType = this.instantiate(scheme, member);
              }
              type = new TField(member.name.text, new TPresent(fieldType), type, node);
              break;
            }
            default:
              throw new Error(`Unexpected ${member}`);
          }
        }
        return TField.sort(type);
      }

      case SyntaxKind.InfixExpression:
      {
        const scheme = this.lookup(node.operator, Symkind.Var);
        if (scheme === null) {
          // this.diagnostics.add(new BindingNotFoudDiagnostic(node.operator.text, node.operator));
          return this.createTypeVar();
        }
        const opType = this.instantiate(scheme, node.operator);
        const retType = this.createTypeVar();
        const leftType = this.inferExpression(node.left);
        const rightType = this.inferExpression(node.right);
        this.addConstraint(
          new CEqual(
            new TArrow(leftType, new TArrow(rightType, retType)),
            opType,
            node,
          ),
        );
        return retType;
      }

      default:
        throw new Error(`Unexpected ${node.constructor.name}`);

    }

  }

  public inferTypeExpression(node: TypeExpression, introduceTypeVars = false): Type {

    let type;

    if (!node.inferredKind) {

      type = this.createTypeVar();

    } else {

      switch (node.kind) {

        case SyntaxKind.ReferenceTypeExpression:
        {
          const scheme = this.lookup(node, Symkind.Type);
          if (scheme === null) {
            // this.diagnostics.add(new BindingNotFoudDiagnostic(node.name.text, node.name));
            type = this.createTypeVar();
          } else {
            type = this.instantiate(scheme, node.name);
            // It is not guaranteed that `type` is copied during instantiation,
            // so the following check ensures that we really are holding a copy
            // that we can mutate.
            if (type === scheme.type) {
              type = type.shallowClone();
            }
            type.node = node;
          }
          break;
        }

        case SyntaxKind.TupleTypeExpression:
        {
          type = new TTuple(node.elements.map(el => this.inferTypeExpression(el, introduceTypeVars)), node);
          break;
        }

        case SyntaxKind.NestedTypeExpression:
          type = this.inferTypeExpression(node.typeExpr, introduceTypeVars);
          break;

        case SyntaxKind.VarTypeExpression:
        {
          const scheme = this.lookup(node.name, Symkind.Type);
          if (scheme === null) {
            if (!introduceTypeVars) {
              this.diagnostics.add(new BindingNotFoundDiagnostic([], node.name.text, node.name));
            }
            type = this.createTypeVar();
            this.addBinding(node.name.text, Forall.mono(type), Symkind.Type);
          } else {
            assert(isEmpty(scheme.typeVars));
            assert(scheme.constraint.kind === ConstraintKind.Empty);
            type = scheme.type;
          }
          break;
        }

        case SyntaxKind.AppTypeExpression:
        {
          type = TApp.build(
            this.inferTypeExpression(node.operator, introduceTypeVars),
            node.args.map(arg => this.inferTypeExpression(arg, introduceTypeVars)),
          );
          break;
        }

        case SyntaxKind.ArrowTypeExpression:
        {
          const paramTypes = [];
          for (const paramTypeExpr of node.paramTypeExprs) {
            paramTypes.push(this.inferTypeExpression(paramTypeExpr, introduceTypeVars));
          }
          const returnType = this.inferTypeExpression(node.returnTypeExpr, introduceTypeVars);
          type = TArrow.build(paramTypes, returnType, node);
          break;
        }

        default:
          throw new Error(`Unrecognised ${node}`);

      }

    }

    node.inferredType = type;

    return type;

  }

  public inferBindings(pattern: Pattern, type: Type, typeVars = new TVSet, constraints: Constraint[] = [], generalize = false): void {

    switch (pattern.kind) {

      case SyntaxKind.NamedPattern:
      {
        let scheme;
        const env = this.getTypeEnv();
        if (generalize) {
          scheme = this.generalize(type, constraints, env);
        } else {
          scheme = new Forall(typeVars, new CMany(constraints), type);
        }
        this.addBinding(pattern.name.text, scheme, Symkind.Var);
        break;
      }

      case SyntaxKind.NestedPattern:
        this.inferBindings(pattern.pattern, type, typeVars, constraints);
        break;

      // case SyntaxKind.NamedTuplePattern:
      // {
      //   const scheme = this.lookup(pattern.name, Symkind.Type);
      //   if (scheme === null) {
      //     return this.createTypeVar();
      //   }
      //   let tupleType = new TTuple(pattern.elements.map(p =>
      //     this.inferBindings(p, this.createTypeVar(), typeVars, constraints));
      //   // FIXME not tested
      //   this.addConstraint(new CEqual(tupleType, type, pattern));
      //   return TApp.build(
      //     new TNominal(scheme.type.node as StructDeclaration | EnumDeclaration, pattern),
      //     tupleType
      //   );
      // }

      case SyntaxKind.LiteralPattern:
      {
        let literalType;
        switch (pattern.token.kind) {
          case SyntaxKind.Integer:
            literalType = this.getIntType();
            break;
          case SyntaxKind.StringLiteral:
            literalType = this.getStringType();
            break;
        }
        literalType = literalType.shallowClone();
        literalType.node = pattern;
        this.addConstraint(
          new CEqual(
            literalType,
            type,
            pattern,
          )
        );
        break;
      }

      case SyntaxKind.DisjunctivePattern:
      {
        this.inferBindings(pattern.left, type, typeVars, constraints),
        this.inferBindings(pattern.right, type, typeVars, constraints);
        break;
      }

      case SyntaxKind.StructPattern:
      {
        const variadicMember = getVariadicMember(pattern);
        let structType: Type;
        if (variadicMember === null) {
          structType = new TNil(pattern);
        } else {
          structType = this.createTypeVar();
          if (variadicMember.pattern !== null) {
            this.inferBindings(variadicMember.pattern, structType, typeVars, constraints);
          }
        }
        for (const member of pattern.members) {
          switch (member.kind) {
            case SyntaxKind.StructPatternField:
            {
              const fieldType = this.createTypeVar();
              this.inferBindings(member.pattern, fieldType, typeVars, constraints);
              structType = new TField(member.name.text, new TPresent(fieldType), fieldType, pattern);
              break;
            }
            case SyntaxKind.PunnedStructPatternField:
            {
              const fieldType = this.createTypeVar();
              this.addBinding(member.name.text, Forall.mono(fieldType), Symkind.Var);
              structType = new TField(member.name.text, new TPresent(fieldType), fieldType, pattern);
              break;
            }
            case SyntaxKind.VariadicStructPatternElement:
              break;
            default:
              assertNever(member);
          }
        }
        this.addConstraint(
          new CEqual(
            type,
            TField.sort(structType),
            pattern,
          )
        );
        break;
      }

      default:
        throw new Error(`Unexpected ${pattern.constructor.name}`);

    }

  }

  private initialize(node: Syntax, parentEnv: TypeEnv): void {

    switch (node.kind) {

      case SyntaxKind.SourceFile:
      case SyntaxKind.ModuleDeclaration:
      {
        const env = node.typeEnv = new TypeEnv(parentEnv);
        for (const element of node.elements) {
          this.initialize(element, env);
        }
        break;
      }

      case SyntaxKind.ClassDeclaration:
      {
        const other = this.classDecls.get(node.name.text);
        if (other !== undefined) {
          this.diagnostics.add(new TypeclassDeclaredTwiceDiagnostic(node.name, other));
        } else {
          if (node.constraintClause !== null) {
            for (const constraint of node.constraintClause.constraints) {
              if (!this.classDecls.has(constraint.name.text)) {
                this.diagnostics.add(new TypeclassNotFoundDiagnostic(constraint.name));
              }
            }
          }
          this.classDecls.set(node.name.text, node);
        }
        const env = node.typeEnv = new TypeEnv(parentEnv);
        for (const tv of node.types) {
          assert(tv.kind === SyntaxKind.VarTypeExpression);
          env.add(tv.name.text, Forall.mono(this.createTypeVar(tv)), Symkind.Type);
        }
        for (const element of node.elements) {
          this.initialize(element, env);
        }
        break;
      }

      case SyntaxKind.InstanceDeclaration:
      {
        if (!this.classDecls.has(node.name.text)) {
          this.diagnostics.add(new TypeclassNotFoundDiagnostic(node.name));
        }
        const env = node.typeEnv = new TypeEnv(parentEnv);
        for (const element of node.elements) {
          this.initialize(element, env);
        }
        break;
      }

      case SyntaxKind.LetDeclaration:
      {
        const env = node.typeEnv = new TypeEnv(parentEnv);
        if (node.body !== null && node.body.kind === SyntaxKind.BlockBody) {
          for (const element of node.body.elements) {
            this.initialize(element, env);
          }
        }
        break;
      }

      case SyntaxKind.IfStatement:
      case SyntaxKind.ExpressionStatement:
      case SyntaxKind.ReturnStatement:
        break;

      case SyntaxKind.EnumDeclaration:
      {
        const env = node.typeEnv = new TypeEnv(parentEnv);
        const constraints = new ConstraintSet();
        const typeVars = new TVSet();
        const context: InferContext = {
          typeVars,
          env,
          constraints,
          returnType: null,
        }
        this.pushContext(context);
        const kindArgs = [];
        for (const name of node.varExps) {
          const kindArg = this.createTypeVar();
          env.add(name.text, Forall.mono(kindArg), Symkind.Type);
          kindArgs.push(kindArg);
        }
        const type = TApp.build(new TNominal(node, node), kindArgs);
        parentEnv.add(node.name.text, new Forall(typeVars, new CMany(constraints), type), Symkind.Type);
        let elementTypes: Type[] = [];
        if (node.members !== null) {
          for (const member of node.members) {
            let ctorType, elementType;
            switch (member.kind) {
              case SyntaxKind.EnumDeclarationTupleElement:
              {
                const argTypes = member.elements.map(el => this.inferTypeExpression(el, false));
                elementType = new TTuple(argTypes, member);
                ctorType = TArrow.build(argTypes, type, member);
                break;
              }
              case SyntaxKind.EnumDeclarationStructElement:
              {
                elementType = new TNil(member);
                for (const field of member.fields) {
                  elementType = new TField(field.name.text, new TPresent(this.inferTypeExpression(field.typeExpr, false)), elementType, member);
                }
                elementType = TField.sort(elementType);
                ctorType = new TArrow(elementType, type);
                break;
              }
              default:
                throw new Error(`Unexpected ${member}`);
            }
            // FIXME `typeVars` may contain too much irrelevant type variables
            parentEnv.add(member.name.text, new Forall(typeVars, new CMany(constraints), ctorType), Symkind.Var);
            elementTypes.push(elementType);
          }
        }
        this.popContext(context);
        break;
      }

      case SyntaxKind.TypeDeclaration:
      {
        const env = node.typeEnv = new TypeEnv(parentEnv);
        const constraints = new ConstraintSet();
        const typeVars = new TVSet();
        const context: InferContext = {
          constraints,
          typeVars,
          env,
          returnType: null,
        };
        this.pushContext(context);
        const kindArgs = [];
        for (const varExpr of node.varExps) {
          const typeVar = this.createTypeVar();
          kindArgs.push(typeVar);
          env.add(varExpr.text, Forall.mono(typeVar), Symkind.Type);
        }
        const type = this.inferTypeExpression(node.typeExpression);
        this.popContext(context);
        const scheme = new Forall(typeVars, new CMany(constraints), TApp.build(type, kindArgs));
        parentEnv.add(node.name.text, scheme, Symkind.Type); 
        break;
      }

      case SyntaxKind.StructDeclaration:
      {
        const env = node.typeEnv = new TypeEnv(parentEnv);
        const typeVars = new TVSet();
        const constraints = new ConstraintSet();
        const context: InferContext = {
          constraints,
          typeVars,
          env,
          returnType: null,
        };
        this.pushContext(context);
        const kindArgs = [];
        for (const varExpr of node.varExps) {
          const kindArg = this.createTypeVar();
          env.add(varExpr.text, Forall.mono(kindArg), Symkind.Type);
          kindArgs.push(kindArg);
        }
        let type: Type = new TNil(node);
        if (node.fields !== null) {
          for (const field of node.fields) {
            type = new TField(field.name.text, new TPresent(this.inferTypeExpression(field.typeExpr)), type, node);
          }
        }
        this.popContext(context);
        parentEnv.add(node.name.text, new Forall(typeVars, new CMany(constraints), TField.sort(type)), Symkind.Type);
        //parentEnv.add(node.name.text, new Forall(typeVars, constraints, new TArrow(type, TApp.build(type, kindArgs))), Symkind.Var);
        break;
      }

      default:
        throw new Error(`Unexpected ${node.constructor.name}`);

    }

  }

  public check(node: SourceFile): void {

    const kenv = new KindEnv(this.globalKindEnv);
    this.forwardDeclareKind(node, kenv);
    this.inferKind(node, kenv);

    const typeVars = new TVSet();
    const constraints = new ConstraintSet();
    const env = new TypeEnv(this.globalTypeEnv);
    const context: InferContext = { typeVars, constraints, env, returnType: null };

    this.pushContext(context);

    this.initialize(node, env);

    this.pushContext({
      typeVars,
      constraints,
      env: node.typeEnv!,
      returnType: null
    });

    const sccs = [...this.analyser.getSortedDeclarations()];

    for (const nodes of sccs) {

      if (nodes.some(n => n.kind === SyntaxKind.SourceFile)) {
        assert(nodes.length === 1);
        continue;
      }

      const typeVars = new TVSet();
      const constraints = new ConstraintSet();

      for (const node of nodes) {

        assert(node.kind === SyntaxKind.LetDeclaration);

        if (!isFunctionDeclarationLike(node)) {
          continue;
        }

        const env = node.typeEnv!;
        const innerCtx: InferContext = {
          typeVars,
          constraints,
          env,
          returnType: null,
        };
        node.context = innerCtx;

        this.contexts.push(innerCtx);

        const returnType = this.createTypeVar();
        innerCtx.returnType = returnType;

        const paramTypes = node.params.map(param => {
          const paramType = this.createTypeVar();
          this.inferBindings(param.pattern, paramType)
          return paramType;
        });

        let type = TArrow.build(paramTypes, returnType, node);

        if (node.typeAssert !== null) {
          this.addConstraint(
            new CEqual(
              this.inferTypeExpression(node.typeAssert.typeExpression, true),
              type,
              node
            )
          );
        }
        node.inferredType = type;

        // if (node.parent!.kind === SyntaxKind.InstanceDeclaration) {
        //   const inst = node.parent!;
        //   const cls = inst.getScope().lookup(node.parent!.constraint.name.text, Symkind.Typeclass) as ClassDeclaration; 
        //   const other = cls.lookup(node)! as LetDeclaration;
        //   assert(other.pattern.kind === SyntaxKind.BindPattern);
        //   console.log(describeType(type));
        //   const otherScheme = this.lookup(other.pattern.name, Symkind.Var)!;
        //   addAll(otherScheme.typeVars, typeVars);
        //   constraints.push(...otherScheme.constraints);
        //   this.addConstraint(new CEqual(type, other.inferredType!, node));
        // }

        this.contexts.pop();

        if (node.parent!.kind !== SyntaxKind.InstanceDeclaration) {
          const scopeDecl = node.parent!.getScope().node;
          const outer = {
            typeVars: innerCtx.typeVars,
            constraints: innerCtx.constraints,
            env: scopeDecl.typeEnv!,
            returnType: null,
          };
          this.contexts.push(outer)
          this.inferBindings(node.pattern, type, typeVars, constraints);
          this.contexts.pop();
        }
      }

    }

    const visitElements = (elements: Syntax[]) => {
      for (const element of elements) {
        if (element.kind === SyntaxKind.LetDeclaration
            && isFunctionDeclarationLike(element)) {
          if (!this.analyser.isReferencedInParentScope(element)) {
            const scheme = this.lookup(element.name, Symkind.Var);
            assert(scheme !== null);
            this.instantiate(scheme, null);
          }
        } else {
          const shouldChangeTypeEnv = shouldChangeTypeEnvDuringVisit(element);
          if (shouldChangeTypeEnv) {
            this.pushContext({ ...this.getContext(), env: element.typeEnv! });
          }
          this.infer(element);
          if(shouldChangeTypeEnv) {
            this.contexts.pop();
          }
        }
      }
    }

    for (const nodes of sccs) {

      if (nodes[0].kind === SyntaxKind.SourceFile) {
        assert(nodes.length === 1);
        continue;
      }

      for (const node of nodes) {
        assert(node.kind === SyntaxKind.LetDeclaration);
        node.activeCycle = true;
      }

      for (const node of nodes) {

        assert(node.kind === SyntaxKind.LetDeclaration);

        if (!isFunctionDeclarationLike(node)) {
          continue;
        }

        const context = node.context!;
        const returnType = context.returnType!;
        this.contexts.push(context);

        if (node.body !== null) {
          switch (node.body.kind) {
            case SyntaxKind.ExprBody:
            {
              this.addConstraint(
                new CEqual(
                  this.inferExpression(node.body.expression),
                  returnType,
                  node.body.expression
                )
              );
              break;
            }
            case SyntaxKind.BlockBody:
            {
              visitElements(node.body.elements);
              break;
            }
          }
        }

        this.contexts.pop();
      }

      for (const node of nodes) {
        assert(node.kind === SyntaxKind.LetDeclaration);
        node.activeCycle = false;
      }

    }

    visitElements(node.elements);

    this.contexts.pop();
    this.popContext(context);

    this.solve(new CMany(constraints), this.solution);

  }

  private lookupClass(name: string): ClassDeclaration | null {
    return this.classDecls.get(name) ?? null;
  }

  private *findInstanceContext(type: TCon, clazz: ClassDeclaration): Iterable<ClassDeclaration[]> {
    for (const instance of clazz.getInstances()) {
      assert(instance.types.length === 1);
      const instTy0 = instance.types[0];
      if ((instTy0.kind === SyntaxKind.AppTypeExpression
          && instTy0.operator.kind === SyntaxKind.ReferenceTypeExpression
          && instTy0.operator.name.text === type.displayName)
         || (instTy0.kind === SyntaxKind.ReferenceTypeExpression
          && instTy0.name.text === type.displayName)) {
        if (instance.constraintClause === null) {
          return;
        }
        for (const argType of type.argTypes) {
          const classes = [];
          for (const constraint of instance.constraintClause.constraints) {
            assert(constraint.types.length === 1);
            const classDecl = this.lookupClass(constraint.name.text);
            if (classDecl === null) {
              this.diagnostics.add(new TypeclassNotFoundDiagnostic(constraint.name));
            } else {
              classes.push(classDecl);
            }
          }
          yield classes;
        }
      }
    }
  }

  private solve(constraint: Constraint, solution: TVSub): void {

    const queue = [ constraint ];

    let errorCount = 0;

    const find = (type: Type): Type => {
      while (type.kind === TypeKind.Var && solution.has(type)) {
        type = solution.get(type)!;
      }
      return type;
    }

    while (queue.length > 0) {

      const constraint = queue.shift()!;

      switch (constraint.kind) {

        case ConstraintKind.Many:
        {
          for (const element of constraint.elements) {
            queue.push(element);
          }
          break;
        }

        case ConstraintKind.Equal:
        {
          let path: string[] = [];

          const unifyField = (left: Type, right: Type): boolean => {

            const swap = () => { [right, left] = [left, right]; }

            if (left.kind === TypeKind.Absent && right.kind === TypeKind.Absent) {
              return true;
            }

            if (right.kind === TypeKind.Absent) {
              swap();
            }

            if (left.kind === TypeKind.Absent) {
              assert(right.kind === TypeKind.Present);
              const fieldName = path[path.length-1];
              this.diagnostics.add(
                new FieldNotFoundDiagnostic(fieldName, left.node, right.type.node, constraint.firstNode)
              );
              return false;
            }

            assert(left.kind === TypeKind.Present && right.kind === TypeKind.Present);
            return unify(left.type, right.type);
          }

          const unifyPred = (left: Pred, right: Pred) => {
            if (left.id === right.id) {
              return unify(left.type, right.type);
            }
            throw new Error(`Classes do not match and no diagnostic defined`);
          }

          const unify = (left: Type, right: Type): boolean => {

            left = find(left);
            right = find(right);

            // console.log(`unify ${describeType(left)} @ ${left.node && left.node.constructor && left.node.constructor.name} ~ ${describeType(right)} @ ${right.node && right.node.constructor && right.node.constructor.name}`);

            const swap = () => { [right, left] = [left, right]; }

            if (left.kind !== TypeKind.Var && right.kind === TypeKind.Var) {
              swap();
            }

            if (left.kind === TypeKind.Var) {

              // Perform an occurs check, verifying whether left occurs
              // somewhere inside the structure of right. If so, unification
              // makes no sense.
              if (right.hasTypeVar(left)) {
                // TODO print a diagnostic
                return false;
              }

              // We are ready to join the types, so the first thing we do is  
              // propagating the type classes that 'left' requires to 'right'.
              // If 'right' is another type variable, we're lucky. We just copy
              // the missing type classes from 'left' to 'right'. Otherwise,
              const propagateClasses = (classes: Iterable<ClassDeclaration>, type: Type) => {
                if (type.kind === TypeKind.Var) {
                  for (const constraint of classes) {
                    type.context.add(constraint);
                  }
                } else if (type.kind === TypeKind.Con) {
                  for (const constraint of classes) {
                    propagateClassTCon(constraint, type);
                  }
                } else {
                  //assert(false);
                  //this.diagnostics.add(new );
                }
              }

              const propagateClassTCon = (clazz: ClassDeclaration, type: TCon) => {
                const s = this.findInstanceContext(type, clazz);
                let i = 0;
                for (const classes of s) {
                  propagateClasses(classes, type.argTypes[i++]);
                }
              }

              propagateClasses(left.context, right);

              // We are all clear; set the actual type of left to right.
              solution.set(left, right);

              // These types will be join, and we'd like to track that
              // into a special chain.
              TypeBase.join(left, right);

              // if (left.node !== null) {
              //   right.node = left.node;
              // }

              return true;
            }

            if (left.kind === TypeKind.Arrow && right.kind === TypeKind.Arrow) {
              let success = true;
              if (!unify(left.paramType, right.paramType)) {
                success = false;
              }
              if (!unify(left.returnType, right.returnType)) {
                success = false;
              }
              if (success) {
                TypeBase.join(left, right);
              }
              return success;
            }

            if (left.kind === TypeKind.Tuple && right.kind === TypeKind.Tuple) {
              if (left.elementTypes.length === right.elementTypes.length) {
                let success = false;
                const count = left.elementTypes.length;
                for (let i = 0; i < count; i++) {
                  if (!unify(left.elementTypes[i], right.elementTypes[i])) {
                    success = false;
                  }
                }
                if (success) {
                  TypeBase.join(left, right);
                }
                return success;
              }
            }

            if (left.kind === TypeKind.Con && right.kind === TypeKind.Con) {
              if (left.id === right.id) {
                assert(left.argTypes.length === right.argTypes.length);
                const count = left.argTypes.length;
                let success = true; 
                for (let i = 0; i < count; i++) {
                  if (!unify(left.argTypes[i], right.argTypes[i])) {
                    success = false;
                  }
                }
                if (success) {
                  TypeBase.join(left, right);
                }
                return success;
              }
            }

            if (left.kind === TypeKind.Nil && right.kind === TypeKind.Nil) {
              return true;
            }

            if (left.kind === TypeKind.Field && right.kind === TypeKind.Field) {
              if (left.name === right.name) {
                let success = true;
                path.push(left.name);
                if (!unifyField(left.type, right.type)) {
                  success = false;
                }
                path.pop();
                if (!unify(left.restType, right.restType)) {
                  success = false;
                }
                return success;
              }
              let success = true;
              const newRestType = new TVar(this.nextTypeVarId++);
              if (!unify(left.restType, new TField(right.name, right.type, newRestType))) {
                success = false;
              }
              if (!unify(right.restType, new TField(left.name, left.type, newRestType))) {
                success = false;
              }
              return success;
            }

            if (left.kind === TypeKind.Nil && right.kind === TypeKind.Field) {
              swap();
            }

            if (left.kind === TypeKind.Field && right.kind === TypeKind.Nil) {
              let success = true;
              path.push(left.name);
              if (!unifyField(left.type, new TAbsent(right.node))) {
                success = false;
              }
              path.pop();
              if (!unify(left.restType, right)) {
                success = false;
              }
              return success
            }

            if (left.kind === TypeKind.Nominal && right.kind === TypeKind.Nominal) {
              if (left.decl === right.decl) {
                return true;
              }
              // fall through to error reporting
            }

            if (left.kind === TypeKind.App && right.kind === TypeKind.App) {
              return unify(left.left, right.left)
                  && unify(left.right, right.right);
            }

            this.diagnostics.add(
              new TypeMismatchDiagnostic(
                left.substitute(solution),
                right.substitute(solution),
                [...constraint.getNodes()],
                path,
              )
            );
            return false;
          }

          if (!unify(constraint.left, constraint.right)) {
            errorCount++;
            if (errorCount === MAX_TYPE_ERROR_COUNT) {
              return;
            }
          }

          break;
        }

      }

    }

  }

}

function getVariadicMember(node: StructPattern) {1713
  for (const member of node.members) { 
    if (member.kind === SyntaxKind.VariadicStructPatternElement) {
      return member;
    }
  }
  return null;
}

type HasTypeEnv
  = ClassDeclaration
  | InstanceDeclaration
  | LetDeclaration
  | ModuleDeclaration
  | SourceFile

function shouldChangeTypeEnvDuringVisit(node: Syntax): node is HasTypeEnv {
  return node.kind === SyntaxKind.ClassDeclaration
      || node.kind === SyntaxKind.InstanceDeclaration
      || node.kind === SyntaxKind.ModuleDeclaration
      || node.kind === SyntaxKind.SourceFile
}
<|MERGE_RESOLUTION|>--- conflicted
+++ resolved
@@ -34,15 +34,9 @@
   TypeclassNotFoundDiagnostic,
   TypeclassDeclaredTwiceDiagnostic,
 } from "./diagnostics";
-<<<<<<< HEAD
-import { assert, isDebug, assertNever, first, isEmpty, last, MultiMap, customInspectSymbol, InspectFn } from "./util";
-import { Analyser } from "./analysis";
-import { CustomInspectFunction, inspect, InspectOptions } from "util";
-=======
 import { assert, assertNever, first, isEmpty, last, MultiMap, toStringTag, InspectFn } from "./util";
 import { Analyser } from "./analysis";
 import { InspectOptions } from "util";
->>>>>>> 11bae0fe
 
 const MAX_TYPE_ERROR_COUNT = 5;
 
@@ -92,9 +86,7 @@
     return false;
   }
 
-  public [customInspectSymbol](depth: number, options: InspectOptions, inspect: InspectFn): string {
-    return describeType(this as any);
-  }
+  public abstract [toStringTag](depth: number, options: InspectOptions, inspect: InspectFn): string;
 
 }
 
@@ -125,11 +117,7 @@
       ? this : other.substitute(sub);
   }
 
-<<<<<<< HEAD
-  public [customInspectSymbol](depth: number, options: InspectOptions, inspect: InspectFn): string {
-=======
   public [toStringTag]() {
->>>>>>> 11bae0fe
     return 'a' + this.id;
   }
 
@@ -151,13 +139,8 @@
     
   }
 
-<<<<<<< HEAD
-  public [customInspectSymbol](depth: number, options: InspectOptions, inspect: InspectFn): string {
-    return '{}'
-=======
   public [toStringTag]() {
     return '∂Abs';
->>>>>>> 11bae0fe
   }
 
 }
@@ -178,11 +161,7 @@
     
   }
 
-<<<<<<< HEAD
-  public [customInspectSymbol](depth: number, options: InspectOptions, inspect: InspectFn): string {
-=======
   public [toStringTag]() {
->>>>>>> 11bae0fe
     return 'Abs';
   }
 
@@ -211,13 +190,8 @@
     return new TPresent(this.type, this.node);
   }
 
-<<<<<<< HEAD
-  public [customInspectSymbol](depth: number, options: InspectOptions, inspect: InspectFn): string {
-    return inspect(this.type);
-=======
   public [toStringTag](_depth: number, options: InspectOptions, inspect: InspectFn) {
     return 'Pre ' + inspect(this.type, options);
->>>>>>> 11bae0fe
   }
 
 }
@@ -268,13 +242,8 @@
     return changed ? new TArrow(newParamType, newReturnType, this.node) : this;
   }
 
-<<<<<<< HEAD
-  public [customInspectSymbol](depth: number, options: InspectOptions, inspect: InspectFn): string {
-    return inspect(this.paramType) + ' -> ' + inspect(this.returnType);
-=======
   public [toStringTag](_depth: number, options: InspectOptions, inspect: InspectFn) {
     return inspect(this.paramType, options) + ' -> ' + inspect(this.returnType, options);
->>>>>>> 11bae0fe
   }
 
 }
@@ -320,17 +289,8 @@
     return changed ? new TCon(this.id, newArgTypes, this.displayName, this.node) : this;
   }
 
-<<<<<<< HEAD
-  public [customInspectSymbol](depth: number, options: InspectOptions, inspect: InspectFn): string {
-    let out = this.displayName;
-    for (const argType of this.argTypes) {
-      out += ' ' + inspect(argType);
-    }
-    return out;
-=======
   public [toStringTag](_depth: number, options: InspectOptions, inspect: InspectFn) {
     return this.displayName + ' ' + this.argTypes.map(t => inspect(t, options)).join(' ');
->>>>>>> 11bae0fe
   }
 
 }
@@ -372,20 +332,8 @@
     return changed ? new TTuple(newElementTypes, this.node) : this;
   }
 
-<<<<<<< HEAD
-  public [customInspectSymbol](depth: number, options: InspectOptions, inspect: InspectFn): string {
-    let out = '(';
-    let first = true;
-    for (const elementType of this.elementTypes) {
-      if (first) first = false;
-      else out += ', ';
-      out += inspect(elementType);
-    }
-    return out + ')';
-=======
   public [toStringTag](_depth: number, options: InspectOptions, inspect: InspectFn) {
     return this.elementTypes.map(t => inspect(t, options)).join(' × ');
->>>>>>> 11bae0fe
   }
 
 }
@@ -438,22 +386,17 @@
       ? new TField(this.name, newType, newRestType, this.node) : this;
   }
 
-<<<<<<< HEAD
-  public [customInspectSymbol](depth: number, options: InspectOptions, inspect: InspectFn): string {
-    let out = '{ ' + this.name + ': ' + inspect(this.type);
+  public [toStringTag](_depth: number, options: InspectOptions, inspect: InspectFn) {
+    let out = '{ ' + this.name + ': ' + inspect(this.type, options);
     let type = this.restType;
     while (type.kind === TypeKind.Field) {
-      out += '; ' + type.name + ': ' + inspect(type.type);
+      out += '; ' + type.name + ': ' + inspect(type.type, options);
       type = type.restType;
     }
     if (type.kind !== TypeKind.Nil) {
-      out += '; ' + inspect(type);
+      out += '; ' + inspect(type, options);
     }
     return out + ' }'
-=======
-  public [toStringTag](_depth: number, options: InspectOptions, inspect: InspectFn) {
-    return '{ ' + this.name + ' : ' + inspect(this.type, options) + ' | ' + inspect(this.restType, options) + ' }';
->>>>>>> 11bae0fe
   }
 
 }
@@ -503,13 +446,8 @@
     return changed ? new TApp(newOperatorType, newArgType, this.node) : this;
   }
 
-<<<<<<< HEAD
-  public [customInspectSymbol](depth: number, options: InspectOptions, inspect: InspectFn): string {
-    return inspect(this.left) + ' ' + inspect(this.right);
-=======
   public [toStringTag](_depth: number, options: InspectOptions, inspect: InspectFn) {
     return inspect(this.left, options) + ' ' + inspect(this.right, options);
->>>>>>> 11bae0fe
   }
 
 }
@@ -540,11 +478,7 @@
     return this;
   }
 
-<<<<<<< HEAD
-  public [customInspectSymbol](depth: number, options: InspectOptions, inspect: InspectFn): string {
-=======
   public [toStringTag]() {
->>>>>>> 11bae0fe
     return this.decl.name.text;
   }
 
@@ -853,10 +787,6 @@
     );
   }
 
-<<<<<<< HEAD
-  public [customInspectSymbol](depth: number, options: InspectOptions, inspect: InspectFn): string {
-    return `${inspect(this.left)} ~ ${inspect(this.right)}`;
-=======
   public *freeTypeVars(): Iterable<TVar> {
     yield* this.left.getTypeVars();
     yield* this.right.getTypeVars();
@@ -864,7 +794,6 @@
 
   public [toStringTag](_currentDepth: number, options: InspectOptions, inspect: InspectFn): string {
     return inspect(this.left, options) + ' ~ ' + inspect(this.right, options);
->>>>>>> 11bae0fe
   }
 
 }
@@ -887,10 +816,6 @@
     return new CMany(newElements);
   }
 
-<<<<<<< HEAD
-  public [customInspectSymbol](depth: number, options: InspectOptions, inspect: InspectFn): string {
-    return this.elements.map(el => inspect(el)).join('\n');
-=======
   public *freeTypeVars(): Iterable<TVar> {
     for (const element of this.elements) {
       yield* element.freeTypeVars();
@@ -924,7 +849,6 @@
 
   public [toStringTag]() {
     return 'ε';
->>>>>>> 11bae0fe
   }
 
 }
@@ -948,24 +872,6 @@
     public type: Type,
   ) {
     super();
-<<<<<<< HEAD
-    this.typeVars = new TVSet();
-    const allowed = new TVSet(type.getTypeVars());
-    for (const tv of typeVars) {
-      if (allowed.has(tv)) {
-        this.typeVars.add(tv);
-      }
-    }
-  }
-
-  protected [customInspectSymbol](depth: number, inspectOptions: InspectOptions, inspect: InspectFn): string {
-     let out = 'forall';
-     if (this.typeVars.size > 0) {
-       out += ' ' + [...this.typeVars].map(tv => inspect(tv)).join(' ');
-     }
-     out += '. ' + inspect(this.type);
-     return out;
-=======
   }
 
   public *freeTypeVars(): Iterable<TVar> {
@@ -981,13 +887,21 @@
     }
   }
 
+  protected [toStringTag](_depth: number, options: InspectOptions, inspect: InspectFn): string {
+     let out = 'forall';
+     if (this.typeVars.size > 0) {
+       out += ' ' + [...this.typeVars].map(tv => inspect(tv, options)).join(' ');
+     }
+     out += '. ' + inspect(this.type, options);
+     return out;
+  }
+
   public static mono(type: Type): Forall {
     return new Forall(new TVSet, new CEmpty, type);
   }
 
   public static fromArrays(typeVars: TVar[], constraints: Constraint[], type: Type): Forall {
     return new Forall(new TVSet(typeVars), new CMany(constraints), type);
->>>>>>> 11bae0fe
   }
 
 }
